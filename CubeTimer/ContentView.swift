import SwiftUI

func formatTime(_ time: TimeInterval) -> String {
    if time <= 0 {
        return "0.00"
    }

    let minutes = Int(time) / 60
    let seconds = time.truncatingRemainder(dividingBy: 60)

    if minutes > 0 {
        return String(format: "%d:%05.2f", minutes, seconds)
    } else {
        return String(format: "%.2f", seconds)
    }
}

struct UserProfile: Codable, Identifiable, Equatable {
    var id = UUID()
    var name: String
    var bestTime: TimeInterval = 0
    var lastTime: TimeInterval = 0
    var solveCount: Int = 0
    var totalTime: TimeInterval = 0
    var themeColor: CodableColor = CodableColor(.purple)
    var history: [SolveRecord] = []
}

struct SolveRecord: Codable, Identifiable, Equatable {
    var id = UUID()
    let time: TimeInterval
    let date: Date
    
    init(time: TimeInterval) {
        self.time = time
        self.date = Date()
    }
}

enum Penalty: Codable, Equatable {
    case none, plus2, dnf
}

struct CodableColor: Codable, Equatable {
    let red: Double
    let green: Double
    let blue: Double
    let alpha: Double
    
    init(_ color: Color) {
        if let cgColor = color.cgColor,
           let components = cgColor.components {
            if components.count >= 3 {
                red = Double(components[0])
                green = Double(components[1])
                blue = Double(components[2])
                alpha = components.count >= 4 ? Double(components[3]) : 1.0
            } else if components.count == 2 {
                red = Double(components[0])
                green = Double(components[0])
                blue = Double(components[0])
                alpha = Double(components[1])
            } else {
                red = 0
                green = 0
                blue = 0
                alpha = 1
            }
        } else {
            red = 0
            green = 0
            blue = 0
            alpha = 1
        }
    }
    
    var color: Color {
        Color(.sRGB, red: red, green: green, blue: blue, opacity: alpha)
    }
}

struct ContentView: View {
    @State private var currentTime: TimeInterval = 0
    @State private var isRunning = false
    @State private var isInspecting = false
    @State private var inspectionTime: TimeInterval = 15
    @State private var inspectionStartMonotonic: TimeInterval?
    @State private var pendingPenalty: Penalty = .none
    @State private var timer: Timer?
    @State private var startTime: Date?
    
    @State private var leftButtonPressed = false
    @State private var rightButtonPressed = false
    @State private var readyToStart = false
    @State private var showingSettings = false
    @State private var showingNewBest = false
    @State private var confettiTrigger = 0
    @State private var showingHistory = false
    @State private var showingLeaderboard = false
<<<<<<< HEAD
    @State private var isGuestMode = false
    
=======
    @State private var showingFirstUserAlert = false
    @State private var newUserName = ""

>>>>>>> ce6159ff
    @AppStorage("userProfiles") private var userProfilesData: Data = Data()
    @AppStorage("currentUserId") private var currentUserId: String = ""
    @State private var userProfiles: [UserProfile] = []
    @State private var currentProfile: UserProfile = UserProfile(name: "")
    
    var averageTime: TimeInterval {
        guard currentProfile.solveCount > 0 else { return 0 }
        return currentProfile.totalTime / Double(currentProfile.solveCount)
    }
    
    // MARK: - Rolling averages
    var ao5: TimeInterval? { rollingAoN(currentProfile.history, N: 5) }
    var ao12: TimeInterval? { rollingAoN(currentProfile.history, N: 12) }

    /// WCA-style rolling average over last N solves using *displayed* times (your stored SolveRecord.time).
    /// Drops single best and single worst; if any non-finite remains in the middle, AoN is DNF (nil).
    private func rollingAoN(_ records: [SolveRecord], N: Int) -> TimeInterval? {
        guard records.count >= N else { return nil }
        let lastN = records.suffix(N).map { $0.time } // displayedTime == stored time
        // Sort finite before non-finite so Infinity (DNF) sits at the end
        let sorted = lastN.sorted { (a, b) in
            if a.isFinite != b.isFinite { return a.isFinite }
            return a < b
        }
        let middle = sorted.dropFirst().dropLast()
        if middle.contains(where: { !$0.isFinite }) { return nil }
        let sum = middle.reduce(0, +)
        return sum / Double(middle.count)
    }

    private func formatTimeOptional(_ t: TimeInterval?) -> String {
        guard let t = t else { return "—" }
        return formatTime(t)
    }
    
    var bothButtonsPressed: Bool {
        leftButtonPressed && rightButtonPressed
    }
    
    var selectedButtonColor: Color {
        currentProfile.themeColor.color
    }
    
    var body: some View {
        GeometryReader { geometry in
            if geometry.size.width < geometry.size.height {
                // Portrait - Show navigation and statistics, but not the timer
                VStack(spacing: 25) {
                    // Settings button
                    HStack {
                        Spacer()
                        Button(action: { showingSettings = true }) {
                            Image(systemName: "gearshape.fill")
                                .font(.title2)
                                .foregroundColor(.secondary)
                        }
                    }

                    Spacer()

                    // Statistics and links
                    VStack(spacing: 15) {
                        Button("Statistics - \(currentProfile.name)") {
                            showingHistory = true
                        }
                        .font(.title3)
                        .fontWeight(.semibold)
                        .foregroundColor(.primary)

                        Button("Leaderboard") {
                            showingLeaderboard = true
                        }
                        .font(.body)
                        .foregroundColor(.secondary)

                        LazyVGrid(columns: [
                            GridItem(.flexible()),
                            GridItem(.flexible())
                        ], spacing: 12) {
                            StatCard(title: "Best", value: formatTime(currentProfile.bestTime), color: .green)
                            StatCard(title: "Last", value: formatTime(currentProfile.lastTime), color: .blue)
                            StatCard(title: "Average", value: formatTime(averageTime), color: .purple)
                            StatCard(title: "Solves", value: "\(currentProfile.solveCount)", color: .orange)
                            StatCard(title: "Ao5", value: formatTimeOptional(ao5), color: .teal)
                            StatCard(title: "Ao12", value: formatTimeOptional(ao12), color: .indigo)
                        }
                    }

                    Spacer()

                    Text("Rotate to landscape to use the timer")
                        .font(.body)
                        .foregroundColor(.secondary)
                        .multilineTextAlignment(.center)
                }
                .frame(maxWidth: .infinity, maxHeight: .infinity)
                .padding()
            } else {
                // Landscape - Show timer
                HStack(spacing: 0) {
                    // Left Button
                    Rectangle()
                        .fill(leftButtonPressed ? selectedButtonColor.opacity(0.4) : selectedButtonColor.opacity(0.15))
                        .frame(width: 120)
                        .overlay(
                            Rectangle()
                                .stroke(selectedButtonColor, lineWidth: 2)
                        )
                        .contentShape(Rectangle())
                        .simultaneousGesture(
                            DragGesture(minimumDistance: 0)
                                .onChanged { _ in
                                    if !leftButtonPressed {
                                        leftButtonPressed = true
                                        handleButtonPress()
                                    }
                                }
                                .onEnded { _ in
                                    leftButtonPressed = false
                                    handleButtonRelease()
                                }
                        )
                    
                    // Center Content
                    VStack(spacing: 25) {
                        HStack {
                            Spacer()
                            Button(action: { showingSettings = true }) {
                                Image(systemName: "gearshape.fill")
                                    .font(.title2)
                                    .foregroundColor(.secondary)
                            }
                        }
                        
                        Spacer()
                        
                        // Timer Display
                        VStack(spacing: 15) {
                            Text(getStatusText())
                                .font(.title3)
                                .foregroundColor(.secondary)
                                .multilineTextAlignment(.center)

                            Text(formatTime(isInspecting ? inspectionTime : currentTime))
                                .font(.system(size: 56, weight: .light, design: .monospaced))
                                .foregroundColor(getTimerColor())
                        }

                        if isRunning {
                            CancelButton(themeColor: selectedButtonColor) {
                                cancelSolve()
                            }
                        }

                        if showingNewBest {
                            Text("🎉 NEW BEST TIME! 🎉")
                                .font(.title2)
                                .fontWeight(.bold)
                                .foregroundColor(.yellow)
                                .onAppear {
                                    DispatchQueue.main.asyncAfter(deadline: .now() + 3) {
                                        showingNewBest = false
                                    }
                                }
                        }
                        
                        Spacer()
                        
                        // Statistics
                        VStack(spacing: 15) {
                            Button("Statistics - \(currentProfile.name)") {
                                showingHistory = true
                            }
                            .font(.title3)
                            .fontWeight(.semibold)
                            .foregroundColor(.primary)
                            
                            Button("Leaderboard") {
                                showingLeaderboard = true
                            }
                            .font(.body)
                            .foregroundColor(.secondary)
                            
                            LazyVGrid(columns: [
                                GridItem(.flexible()),
                                GridItem(.flexible())
                            ], spacing: 12) {
                                StatCard(title: "Best", value: formatTime(currentProfile.bestTime), color: .green)
                                StatCard(title: "Last", value: formatTime(currentProfile.lastTime), color: .blue)
                                StatCard(title: "Average", value: formatTime(averageTime), color: .purple)
                                StatCard(title: "Solves", value: "\(currentProfile.solveCount)", color: .orange)
                                StatCard(title: "Ao5", value: formatTimeOptional(ao5), color: .teal)
                                StatCard(title: "Ao12", value: formatTimeOptional(ao12), color: .indigo)
                            }
                        }
                        
                        Spacer()
                    }
                    .frame(maxWidth: .infinity)
                    .padding()
                    
                    // Right Button
                    Rectangle()
                        .fill(rightButtonPressed ? selectedButtonColor.opacity(0.4) : selectedButtonColor.opacity(0.15))
                        .frame(width: 120)
                        .overlay(
                            Rectangle()
                                .stroke(selectedButtonColor, lineWidth: 2)
                        )
                        .contentShape(Rectangle())
                        .simultaneousGesture(
                            DragGesture(minimumDistance: 0)
                                .onChanged { _ in
                                    if !rightButtonPressed {
                                        rightButtonPressed = true
                                        handleButtonPress()
                                    }
                                }
                                .onEnded { _ in
                                    rightButtonPressed = false
                                    handleButtonRelease()
                                }
                        )
                }
            }
        }
        .ignoresSafeArea()
        .sensoryFeedback(.impact(weight: .medium, intensity: 0.8), trigger: isRunning)
        .confettiCannon(counter: $confettiTrigger)
        .sheet(isPresented: $showingSettings) {
            SettingsView(userProfiles: $userProfiles, currentProfile: $currentProfile, isGuestMode: $isGuestMode) {
                saveProfiles()
            }
        }
        .sheet(isPresented: $showingHistory) {
            HistoryView(profile: $currentProfile) {
                saveProfiles()
            }
        }
        .sheet(isPresented: $showingLeaderboard) {
            LeaderboardView(userProfiles: userProfiles)
        }
        .alert("New User", isPresented: $showingFirstUserAlert, actions: firstUserAlert) {
            Text("Enter a name for your profile")
        }
        .onAppear {
            loadProfiles()
        }
    }
    
    private func getStatusText() -> String {
        if isRunning { return "Solving..." }
        if isInspecting {
            // Show penalty hints during inspection window
            if pendingPenalty == .dnf { return "Inspection — DNF (≥17s)" }
            if pendingPenalty == .plus2 { return "Inspection — +2 if started now" }
            return "Inspection"
        }
        if pendingPenalty == .dnf { return "DNF — over inspection (≥17s)" }
        if readyToStart { return "Release to start!" }
        if bothButtonsPressed { return "Hold both buttons" }
        return "Place hands on both sides"
    }
    
    private func getTimerColor() -> Color {
        if isInspecting {
            return inspectionTime <= 5 ? .red : .orange
        } else if isRunning {
            return .green
        } else if readyToStart {
            return .blue
        } else {
            return .primary
        }
    }
    
    private func handleButtonPress() {
        if bothButtonsPressed {
            if isRunning {
                stopSolve()
            } else if !isInspecting && !readyToStart {
                startInspection()
            }
            // If inspecting, startInspection's timer loop will handle transitioning to ready when both are pressed.
        }
    }
    
    private func handleButtonRelease() {
        if readyToStart && (!leftButtonPressed || !rightButtonPressed) {
            startSolve()
            readyToStart = false
        }
    }
    
    private func startInspection() {
        isInspecting = true
        readyToStart = false
        pendingPenalty = .none

        inspectionStartMonotonic = CACurrentMediaTime()
        // We display a countdown toward 15.00; compute from monotonic "now" to avoid drift.
        timer?.invalidate()
        timer = Timer.scheduledTimer(withTimeInterval: 0.01, repeats: true) { _ in
            guard let start = inspectionStartMonotonic else { return }
            let elapsed = CACurrentMediaTime() - start
            // Show remaining time down toward 0 at 15s, then clamp at 0
            let remaining = 15.0 - elapsed
            inspectionTime = max(0, remaining)

            // Determine current penalty state based on elapsed
            if elapsed >= 17.0 {
                pendingPenalty = .dnf
                isInspecting = false
                readyToStart = false
                timer?.invalidate()
                return
            } else if elapsed >= 15.0 {
                pendingPenalty = .plus2
            } else {
                pendingPenalty = .none
            }

            // Transition to "ready" only when BOTH pads are currently pressed (no arbitrary 8s rule)
            if bothButtonsPressed {
                isInspecting = false
                // If already DNF we won't allow start; otherwise allow ready-to-release start.
                if pendingPenalty != .dnf {
                    readyToStart = true
                }
                timer?.invalidate()
            }
        }
        // Small tolerance helps power without affecting display cadence
        timer?.tolerance = 0.003
    }
    
    private func startSolve() {
        // Do not start if inspection exceeded 17s (DNF)
        if pendingPenalty == .dnf {
            // Reset readiness; user must re-start a new inspection
            readyToStart = false
            isInspecting = false
            return
        }
        timer?.invalidate()
        isInspecting = false
        readyToStart = false
        isRunning = true
        currentTime = 0
        startTime = Date()
        
        timer = Timer.scheduledTimer(withTimeInterval: 0.01, repeats: true) { _ in
            if let start = startTime {
                currentTime = Date().timeIntervalSince(start)
            }
        }
    }
    
    private func stopSolve() {
        timer?.invalidate()
        isRunning = false

        // Apply WCA +2 if pending
        let finalTime = currentTime + (pendingPenalty == .plus2 ? 2.0 : 0.0)

        guard !isGuestMode else {
            pendingPenalty = .none
            return
        }

        let isNewBest = currentProfile.bestTime == 0 || finalTime < currentProfile.bestTime

        currentProfile.lastTime = finalTime
        currentProfile.totalTime += finalTime
        currentProfile.solveCount += 1
        currentProfile.history.append(SolveRecord(time: finalTime))

        if isNewBest {
            currentProfile.bestTime = finalTime
            showingNewBest = true
            confettiTrigger += 1
        }

        // Reset penalty state for the next attempt
        pendingPenalty = .none

        saveProfiles()
    }

    private func cancelSolve() {
        timer?.invalidate()
        isRunning = false
        currentTime = 0
        startTime = nil
        pendingPenalty = .none
        isInspecting = false
        readyToStart = false
        leftButtonPressed = false
        rightButtonPressed = false
    }

    private func loadProfiles() {
        if let decoded = try? JSONDecoder().decode([UserProfile].self, from: userProfilesData) {
            userProfiles = decoded
        }
        
        if userProfiles.isEmpty {
            showingFirstUserAlert = true
        } else if !currentUserId.isEmpty, let profile = userProfiles.first(where: { $0.id.uuidString == currentUserId }) {
            currentProfile = profile
        } else {
            currentProfile = userProfiles.first!
            saveProfiles()
        }
    }
    
    private func saveProfiles() {
        if let index = userProfiles.firstIndex(where: { $0.id == currentProfile.id }) {
            userProfiles[index] = currentProfile
        }
        
        if let encoded = try? JSONEncoder().encode(userProfiles) {
            userProfilesData = encoded
        }
        currentUserId = currentProfile.id.uuidString
    }

    @ViewBuilder
    private func firstUserAlert() -> some View {
        TextField("Name", text: $newUserName)
        Button("Create") {
            if !newUserName.trimmingCharacters(in: .whitespaces).isEmpty {
                let newProfile = UserProfile(name: newUserName)
                userProfiles = [newProfile]
                currentProfile = newProfile
                saveProfiles()
                newUserName = ""
            } else {
                showingFirstUserAlert = true
            }
        }
    }

    }

struct CancelButton: View {
    let themeColor: Color
    let onCancel: () -> Void

    @State private var progress: CGFloat = 0
    @State private var timer: Timer?

    var body: some View {
        GeometryReader { proxy in
            ZStack(alignment: .leading) {
                RoundedRectangle(cornerRadius: 8)
                    .fill(Color.red)
                RoundedRectangle(cornerRadius: 8)
                    .fill(themeColor)
                    .frame(width: proxy.size.width * progress)
            }
            .overlay(
                Text("Cancel")
                    .font(.headline)
                    .foregroundColor(.white)
                    .frame(maxWidth: .infinity, maxHeight: .infinity)
            )
            .gesture(
                DragGesture(minimumDistance: 0)
                    .onChanged { _ in
                        if timer == nil {
                            startTimer()
                        }
                    }
                    .onEnded { _ in
                        reset()
                    }
            )
        }
        .frame(height: 44)
    }

    private func startTimer() {
        progress = 0
        timer = Timer.scheduledTimer(withTimeInterval: 0.01, repeats: true) { t in
            progress += 0.01 / 2.0
            if progress >= 1 {
                t.invalidate()
                timer = nil
                onCancel()
                progress = 0
            }
        }
    }

    private func reset() {
        timer?.invalidate()
        timer = nil
        progress = 0
    }
}

struct StatCard: View {
    let title: String
    let value: String
    let color: Color
    
    var body: some View {
        VStack(spacing: 6) {
            Text(title)
                .font(.caption2)
                .foregroundColor(.secondary)
            
            Text(value)
                .font(.title3)
                .fontWeight(.semibold)
                .foregroundColor(color)
        }
        .frame(maxWidth: .infinity)
        .padding(.vertical, 8)
        .padding(.horizontal, 12)
        .background(Color.secondary.opacity(0.1))
        .cornerRadius(8)
    }
}

struct SettingsView: View {
    @Binding var userProfiles: [UserProfile]
    @Binding var currentProfile: UserProfile
    @Binding var isGuestMode: Bool
    let onSave: () -> Void
    @Environment(\.dismiss) private var dismiss
    
    @State private var showingNewUserAlert = false
    @State private var newUserName = ""
    @State private var showingDeleteAlert = false
    @State private var selectedColor: Color = .purple
    @State private var selectedProfileId: UUID = .init()

    var body: some View {
        NavigationStack {
            settingsForm
        }
    }

    private var settingsForm: some View {
        Form {
            currentUserSection
            userManagementSection
            themeColorSection
            statisticsSection
        }
        .navigationTitle("Settings")
        .navigationBarTitleDisplayMode(.inline)
        .toolbar { toolbarContent }
        .onAppear { setInitialSelections() }
        .onChange(of: currentProfile) { _, newProfile in
            updateSelections(with: newProfile)
        }
        .alert("New User", isPresented: $showingNewUserAlert, actions: newUserAlert) {
            Text("Enter a name for the new user profile")
        }
        .alert("Delete User", isPresented: $showingDeleteAlert, actions: deleteUserAlert) {
            Text("Are you sure you want to delete \(currentProfile.name)'s profile? This cannot be undone.")
        }
    }

    private var currentUserSection: some View {
        Section("Current User") {
            Picker("Profile", selection: $selectedProfileId) {
                ForEach(userProfiles) { profile in
                    Text(profile.name).tag(profile.id)
                }
            }
            .onChange(of: selectedProfileId) { _, newId in
                if let p = userProfiles.first(where: { $0.id == newId }) {
                    currentProfile = p
                    selectedColor = p.themeColor.color
                    onSave()
                }
            }
        }
    }

    private var userManagementSection: some View {
        Section("User Management") {
            Button(isGuestMode ? "Disable Guest Mode" : "Enable Guest Mode") {
                isGuestMode.toggle()
            }

            Button("Add New User") {
                showingNewUserAlert = true
            }

            if userProfiles.count > 1 {
                Button("Delete Current User") {
                    showingDeleteAlert = true
                }
                .foregroundColor(.red)
            }
        }
    }

    private var themeColorSection: some View {
        Section("Theme Color") {
            ColorPicker("Button Color", selection: $selectedColor)
                .onChange(of: selectedColor) { _, newColor in
                    let codableColor = CodableColor(newColor)
                    if let index = userProfiles.firstIndex(where: { $0.id == currentProfile.id }) {
                        userProfiles[index].themeColor = codableColor
                        currentProfile = userProfiles[index]
                        onSave()
                    }
                }
        }
    }

    private var statisticsSection: some View {
        Section("Statistics") {
            Button("Reset Current User's Statistics") {
                currentProfile.bestTime = 0
                currentProfile.lastTime = 0
                currentProfile.solveCount = 0
                currentProfile.totalTime = 0
                currentProfile.history = []
                onSave()
                dismiss()
            }
            .foregroundColor(.red)
        }
    }

    @ToolbarContentBuilder
    private var toolbarContent: some ToolbarContent {
        ToolbarItem(placement: .navigationBarTrailing) {
            Button("Done") {
                onSave()
                dismiss()
            }
        }
    }

    private func setInitialSelections() {
        selectedColor = currentProfile.themeColor.color
        selectedProfileId = currentProfile.id
    }

    private func updateSelections(with profile: UserProfile) {
        selectedColor = profile.themeColor.color
        selectedProfileId = profile.id
    }

    @ViewBuilder
    private func newUserAlert() -> some View {
        TextField("Name", text: $newUserName)
        Button("Cancel", role: .cancel) { }
        Button("Add") {
            if !newUserName.isEmpty {
                let newProfile = UserProfile(name: newUserName)
                userProfiles.append(newProfile)
                currentProfile = newProfile
                selectedColor = newProfile.themeColor.color
                onSave()
                newUserName = ""
            }
        }
    }

    @ViewBuilder
    private func deleteUserAlert() -> some View {
        Button("Cancel", role: .cancel) { }
        Button("Delete", role: .destructive) {
            if let index = userProfiles.firstIndex(where: { $0.id == currentProfile.id }) {
                userProfiles.remove(at: index)
                currentProfile = userProfiles.first!
                onSave()
            }
        }
    }
}

struct ConfettiView: View {
    @State private var animate = false
    let colors: [Color] = [.red, .green, .blue, .orange, .pink, .purple, .yellow]
    
    var body: some View {
        ZStack {
            ForEach(0..<50, id: \.self) { index in
                Rectangle()
                    .fill(colors.randomElement() ?? .blue)
                    .frame(width: 10, height: 10)
                    .rotationEffect(.degrees(animate ? 360 : 0))
                    .offset(
                        x: animate ? CGFloat.random(in: -200...200) : 0,
                        y: animate ? CGFloat.random(in: -300...300) : 0
                    )
                    .opacity(animate ? 0 : 1)
            }
        }
        .onAppear {
            withAnimation(.easeOut(duration: 2)) {
                animate = true
            }
        }
    }
}

struct HistoryView: View {
    @Binding var profile: UserProfile
    var onUpdate: () -> Void
    @Environment(\.dismiss) private var dismiss
    @State private var showingChart = false
    
    // Precomputed arrays to keep the compiler happy
    private var times: [TimeInterval] { profile.history.map { $0.time } }
    private var sortedTimes: [TimeInterval] { times.sorted() }

    private var bestTimeComputed: TimeInterval { profile.bestTime }
    private var averageTimeComputed: TimeInterval {
        guard !times.isEmpty else { return 0 }
        return times.reduce(0, +) / Double(times.count)
    }
    private var medianTimeComputed: TimeInterval {
        guard !sortedTimes.isEmpty else { return 0 }
        if sortedTimes.count % 2 == 0 {
            let mid = sortedTimes.count / 2
            return (sortedTimes[mid - 1] + sortedTimes[mid]) / 2
        } else {
            return sortedTimes[sortedTimes.count / 2]
        }
    }
    private var stdDevSampleComputed: TimeInterval {
        let n = times.count
        guard n > 1 else { return 0 }
        let mean = averageTimeComputed
        let sse = times.reduce(0) { partial, t in
            let d = t - mean
            return partial + d * d
        }
        return sqrt(sse / Double(n - 1))
    }

    private var historySortedDesc: [SolveRecord] {
        profile.history.sorted { a, b in a.date > b.date }
    }
    
    var body: some View {
        NavigationStack {
            GeometryReader { geometry in
                let isLandscape = geometry.size.width > geometry.size.height
                let columns = Array(repeating: GridItem(.flexible()), count: isLandscape ? 3 : 2)

                ScrollView {
                    VStack(spacing: 0) {
                        // Statistics Header
                        VStack(spacing: 16) {
                            Text("Statistics Summary")
                                .font(.title2)
                                .fontWeight(.semibold)

                            if profile.history.isEmpty {
                                Text("No solves recorded yet")
                                    .foregroundColor(.secondary)
                                    .padding()
                            } else {
                                LazyVGrid(columns: columns, spacing: 12) {
                                    StatCard(title: "Best", value: formatTime(bestTimeComputed), color: .green)
                                    StatCard(title: "Average", value: formatTime(averageTimeComputed), color: .blue)
                                    StatCard(title: "Median", value: formatTime(medianTimeComputed), color: .purple)
                                    StatCard(title: "Std Dev", value: formatTime(stdDevSampleComputed), color: .orange)
                                    StatCard(title: "Ao5", value: formatTimeOptional(rollingAoN(profile.history, N: 5)), color: .teal)
                                    StatCard(title: "Ao12", value: formatTimeOptional(rollingAoN(profile.history, N: 12)), color: .indigo)
                                }
                            }
                        }
                        .padding()
                        .frame(maxWidth: .infinity)
                        .background(Color.gray.opacity(0.1))

                        // History List
                        if historySortedDesc.isEmpty {
                            Text("No solve history available")
                                .foregroundColor(.secondary)
                                .padding()
                        } else {
                            LazyVStack(spacing: 0) {
                                ForEach(historySortedDesc) { record in
                                    HStack {
                                        VStack(alignment: .leading) {
                                            Text(formatTime(record.time))
                                                .font(.title3)
                                                .fontWeight(.semibold)
                                            Text(formatDate(record.date))
                                                .font(.caption)
                                                .foregroundColor(.secondary)
                                        }
                                        Spacer()
                                        if record.time == profile.bestTime {
                                            Image(systemName: "crown.fill")
                                                .foregroundColor(.yellow)
                                        }
                                    }
                                    .padding(.vertical, 4)
                                    .padding(.horizontal)
                                    Divider()
                                }
                            }
                        }
                    }
                }
                .navigationTitle("\(profile.name)'s History")
                .navigationBarTitleDisplayMode(.inline)
                .toolbar {
                    ToolbarItem(placement: .navigationBarLeading) {
                        Button("Chart") {
                            showingChart = true
                        }
                    }
                    ToolbarItem(placement: .navigationBarTrailing) {
                        Button("Done") {
                            dismiss()
                        }
                    }
                    .onDelete(perform: deleteRecords)
                }
            }
            .sheet(isPresented: $showingChart) {
                ChartView(history: profile.history)
            }
        }
    }

    private func deleteRecords(at offsets: IndexSet) {
        let sorted = historySortedDesc
        for offset in offsets {
            let record = sorted[offset]
            if let index = profile.history.firstIndex(where: { $0.id == record.id }) {
                profile.history.remove(at: index)
            }
        }
        recalcStats()
        onUpdate()
    }

    private func recalcStats() {
        profile.solveCount = profile.history.count
        profile.totalTime = profile.history.reduce(0) { $0 + $1.time }
        profile.bestTime = profile.history.map { $0.time }.min() ?? 0
        profile.lastTime = profile.history.last?.time ?? 0
    }
    


    private func formatTime(_ time: TimeInterval) -> String {
        if time <= 0 {
            return "0.00"
        }
        
        let minutes = Int(time) / 60
        let seconds = time.truncatingRemainder(dividingBy: 60)
        
        if minutes > 0 {
            return String(format: "%d:%05.2f", minutes, seconds)
        } else {
            return String(format: "%.2f", seconds)
        }
    }
        
    private func formatDate(_ date: Date) -> String {
        let formatter = DateFormatter()
        formatter.dateStyle = .short
        formatter.timeStyle = .short
        return formatter.string(from: date)
    }
    
    private func formatTimeOptional(_ t: TimeInterval?) -> String {
        guard let t = t else { return "—" }
        return formatTime(t)
    }

    private func rollingAoN(_ records: [SolveRecord], N: Int) -> TimeInterval? {
        guard records.count >= N else { return nil }
        let lastN = records.suffix(N).map { $0.time }
        let sorted = lastN.sorted { (a, b) in
            if a.isFinite != b.isFinite { return a.isFinite }
            return a < b
        }
        let middle = sorted.dropFirst().dropLast()
        if middle.contains(where: { !$0.isFinite }) { return nil }
        let sum = middle.reduce(0, +)
        return sum / Double(middle.count)
    }
}

struct ChartView: View {
    let history: [SolveRecord]
    @Environment(\.dismiss) private var dismiss
    
    var sortedHistory: [SolveRecord] {
        history.sorted(by: { $0.date < $1.date })
    }
    
    var body: some View {
        NavigationStack {
            VStack {
                if sortedHistory.isEmpty {
                    Text("No solve history available")
                        .font(.title2)
                        .foregroundColor(.secondary)
                        .padding()
                } else {
                    ScrollView {
                        VStack(spacing: 20) {
                            Text("Progress Over Time")
                                .font(.title2)
                                .fontWeight(.semibold)
                                .padding()
                            
                            SimpleLineChart(data: sortedHistory.map { $0.time })
                                .frame(height: 300)
                                .padding()
                        }
                    }
                }
            }
            .navigationTitle("Progress Chart")
            .navigationBarTitleDisplayMode(.inline)
            .toolbar {
                ToolbarItem(placement: .navigationBarTrailing) {
                    Button("Done") {
                        dismiss()
                    }
                }
            }
        }
    }
}

struct SimpleLineChart: View {
    let data: [TimeInterval]
    
    var body: some View {
        GeometryReader { geometry in
            let width = geometry.size.width - 40
            let height = geometry.size.height - 40
            let maxValue = data.max() ?? 1
            let minValue = data.min() ?? 0
            let range = maxValue - minValue
            
            ZStack {
                // Grid lines
                ForEach(0..<5, id: \.self) { i in
                    let y = height * CGFloat(i) / 4
                    Path { path in
                        path.move(to: CGPoint(x: 20, y: y + 20))
                        path.addLine(to: CGPoint(x: width + 20, y: y + 20))
                    }
                    .stroke(Color.gray.opacity(0.3), lineWidth: 1)
                }
                
                // Line chart
                if data.count > 1 {
                    Path { path in
                        let count = data.count
                        guard count > 0 else { return }
                        for index in 0..<count {
                            let value = data[index]
                            let x = width * CGFloat(index) / CGFloat(max(count - 1, 1)) + 20
                            let normalized = range > 0 ? (maxValue - value) / range : 0.5
                            let y = height * normalized + 20

                            if index == 0 {
                                path.move(to: CGPoint(x: x, y: y))
                            } else {
                                path.addLine(to: CGPoint(x: x, y: y))
                            }
                        }
                    }
                    .stroke(Color.blue, lineWidth: 2)

                    // Data points (index-based to help the compiler)
                    ForEach(0..<data.count, id: \.self) { index in
                        let value = data[index]
                        let x = width * CGFloat(index) / CGFloat(max(data.count - 1, 1)) + 20
                        let normalized = range > 0 ? (maxValue - value) / range : 0.5
                        let y = height * normalized + 20

                        Circle()
                            .fill(Color.blue)
                            .frame(width: 6, height: 6)
                            .position(x: x, y: y)
                    }
                }
                
                // Y-axis labels
                VStack {
                    HStack {
                        Text(formatTime(maxValue))
                            .font(.caption)
                            .foregroundColor(.secondary)
                        Spacer()
                    }
                    Spacer()
                    HStack {
                        Text(formatTime(minValue))
                            .font(.caption)
                            .foregroundColor(.secondary)
                        Spacer()
                    }
                }
                .padding(.leading, 5)
            }
        }
    }
    
}

struct LeaderboardView: View {
    let userProfiles: [UserProfile]
    @Environment(\.dismiss) private var dismiss
    
    var sortedProfiles: [UserProfile] {
        userProfiles
            .filter { $0.bestTime > 0 }
            .sorted { $0.bestTime < $1.bestTime }
    }
    
    var body: some View {
        NavigationStack {
            List {
                ForEach(Array(sortedProfiles.enumerated()), id: \.element.id) { index, profile in
                    HStack {
                        // Rank
                        Text("\(index + 1)")
                            .font(.title2)
                            .fontWeight(.bold)
                            .foregroundColor(getRankColor(index))
                            .frame(width: 30)
                        
                        // User info
                        VStack(alignment: .leading) {
                            Text(profile.name)
                                .font(.headline)
                            Text("\(profile.solveCount) solves")
                                .font(.caption)
                                .foregroundColor(.secondary)
                        }
                        
                        Spacer()
                        
                        // Best time
                        VStack(alignment: .trailing) {
                            Text(formatTime(profile.bestTime))
                                .font(.title3)
                                .fontWeight(.semibold)
                            if profile.solveCount > 0 {
                                let avg = profile.totalTime / Double(profile.solveCount)
                                Text("Avg: \(formatTime(avg))")
                                    .font(.caption)
                                    .foregroundColor(.secondary)
                            }
                        }
                        
                        // Crown for winner
                        if index == 0 {
                            Image(systemName: "crown.fill")
                                .foregroundColor(.yellow)
                        }
                    }
                    .padding(.vertical, 4)
                }
                
                if sortedProfiles.isEmpty {
                    Text("No times recorded yet")
                        .foregroundColor(.secondary)
                        .frame(maxWidth: .infinity, alignment: .center)
                        .padding()
                }
            }
            .navigationTitle("Leaderboard")
            .navigationBarTitleDisplayMode(.large)
            .toolbar {
                ToolbarItem(placement: .navigationBarTrailing) {
                    Button("Done") {
                        dismiss()
                    }
                }
            }
        }
    }
    
    private func getRankColor(_ index: Int) -> Color {
        switch index {
        case 0: return .yellow  // Gold
        case 1: return .gray    // Silver
        case 2: return .brown   // Bronze
        default: return .primary
        }
    }
}

extension View {
    func confettiCannon(counter: Binding<Int>) -> some View {
        self.overlay(
            ZStack {
                if counter.wrappedValue > 0 {
                    ConfettiView()
                }
            }
        )
    }
}<|MERGE_RESOLUTION|>--- conflicted
+++ resolved
@@ -97,14 +97,11 @@
     @State private var confettiTrigger = 0
     @State private var showingHistory = false
     @State private var showingLeaderboard = false
-<<<<<<< HEAD
     @State private var isGuestMode = false
     
-=======
     @State private var showingFirstUserAlert = false
     @State private var newUserName = ""
 
->>>>>>> ce6159ff
     @AppStorage("userProfiles") private var userProfilesData: Data = Data()
     @AppStorage("currentUserId") private var currentUserId: String = ""
     @State private var userProfiles: [UserProfile] = []
